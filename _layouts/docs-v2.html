--- conflicted
+++ resolved
@@ -50,19 +50,7 @@
             <div class="col-md-8 docs-content">
                 <h1 class="page-header">{{ page.title }}</h1>
                 <div class="edit-panel" style="margin: 0 0 1em 0;">
-<<<<<<< HEAD
                     <a href="{{ site.slim_website_repo }}{{page.path}}" target="_blank" class="btn btn-default btn-xs"><i class="fa fa-github"></i> Edit This Page</a>
-=======
-                    <a href="{{ site.slim_website_repo }}{{page.path}}" target="_blank" class="btn btn-default btn-sm" role="button"><i class="fa fa-github"></i> Edit This Page</a>
-                    <div class="btn-group btn-group-sm">
-                        <button type="button" class="btn btn-default dropdown-toggle" data-toggle="dropdown" aria-haspopup="true" aria-expanded="false">v2    <span class="caret"></span>
-                        </button>
-                        <ul class="dropdown-menu">
-                            <li><a href="/docs/v2">v2</a></li>
-                            <li><a href="/docs/">v3</a></li>
-                        </ul>
-                    </div>
->>>>>>> 15e59a66
                 </div>
                 {{ content }}
 
