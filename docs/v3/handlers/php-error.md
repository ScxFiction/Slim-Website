--- conflicted
+++ resolved
@@ -11,10 +11,6 @@
 
 ```php
 <?php
-<<<<<<< HEAD
-=======
-
->>>>>>> 43a2073a
 error_reporting(E_ALL);
 set_error_handler(function ($severity, $message, $file, $line) {
     if (error_reporting() & $severity) {
