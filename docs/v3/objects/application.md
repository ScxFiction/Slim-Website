--- conflicted
+++ resolved
@@ -69,14 +69,8 @@
 ```php
 $settings = $container->get('settings');
 $settings->replace([
-<<<<<<< HEAD
-        'displayErrorDetails' => true,
-        'determineRouteBeforeAppMiddleware' => true,
-    ]);
-=======
     'displayErrorDetails' => true,
     'determineRouteBeforeAppMiddleware' => true,
->>>>>>> 15e59a66
 ]);
 ```
 
